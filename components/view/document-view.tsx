--- conflicted
+++ resolved
@@ -22,7 +22,7 @@
 export type DEFAULT_DOCUMENT_VIEW_TYPE = {
   viewId: string;
   file: string | null;
-  pages: {file: string, pageNumber: string}[] | null;
+  pages: { file: string; pageNumber: string }[] | null;
 };
 
 export default function DocumentView({
@@ -130,16 +130,6 @@
 
   return (
     <div className="bg-gray-950">
-<<<<<<< HEAD
-      <PDFViewer
-        file={viewData.file}
-        viewId={viewData.viewId}
-        linkId={link.id}
-        documentId={document.id}
-        name={document.name}
-        allowDownload={link.allowDownload}
-      />
-=======
       {viewData.pages ? (
         <PagesViewer
           pages={viewData.pages}
@@ -153,9 +143,10 @@
           viewId={viewData.viewId}
           linkId={link.id}
           documentId={document.id}
+          name={document.name}
+          allowDownload={link.allowDownload}
         />
       )}
->>>>>>> c86ede59
     </div>
   );
 }