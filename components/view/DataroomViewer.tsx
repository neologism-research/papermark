--- conflicted
+++ resolved
@@ -1,7 +1,3 @@
-<<<<<<< HEAD
-import Link from "next/link";
-=======
->>>>>>> 62a5c7b9
 import { useRouter } from "next/router";
 
 import { useEffect, useState } from "react";
@@ -34,10 +30,6 @@
 import DocumentCard from "./dataroom/document-card";
 import FolderCard from "./dataroom/folder-card";
 import DataroomNav from "./dataroom/nav-dataroom";
-<<<<<<< HEAD
-import Nav from "./nav";
-=======
->>>>>>> 62a5c7b9
 
 type DataroomDocument = {
   dataroomDocumentId: string;
