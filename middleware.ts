import { NextFetchEvent, NextRequest, NextResponse } from "next/server";
import AppMiddleware from "@/lib/middleware/app";
import DomainMiddleware from "@/lib/middleware/domain";

export const config = {
  matcher: [
    /*
     * Match all paths except for:
     * 1. /api/ routes
     * 2. /_next/ (Next.js internals)
     * 3. /_proxy/, /_auth/ (special pages for OG tags proxying and password protection)
     * 4. /_static (inside /public)
     * 5. /_vercel (Vercel internals)
     * 6. /favicon.ico, /sitemap.xml (static files)
     */
    "/((?!api/|_next/|_proxy/|_auth/|_static|_vercel|favicon.ico|sitemap.xml).*)",
  ],
};

export default async function middleware(req: NextRequest, ev: NextFetchEvent) {
  const path = req.nextUrl.pathname;
  const host = req.headers.get("host");

  if (
    process.env.NODE_ENV !== "development" &&
<<<<<<< HEAD
    !(host?.includes("papermark.io") || host?.endsWith(".vercel.app"))
=======
    !(
      host?.includes("localhost") ||
      host?.includes("papermark.io") ||
      host?.endsWith(".vercel.app")
    )
>>>>>>> 4b3793b4
  ) {
    return DomainMiddleware(req);
  }

  if (
    path !== "/" &&
    path !== "/register" &&
    path !== "/privacy" &&
    path !== "/oss-friends" &&
    path !== "/pricing" &&
    path !== "/docsend-alternatives" &&
    path !== "/launch-week" &&
    path !== "/open-source-investors" &&
    path !== "/ai" &&
    path !== "/share-notion-page" &&
    !path.startsWith("/alternatives/") &&
    !path.startsWith("/blog/") &&
    !path.startsWith("/view/")
  ) {
    return AppMiddleware(req);
  }

  return NextResponse.next();
}<|MERGE_RESOLUTION|>--- conflicted
+++ resolved
@@ -23,15 +23,11 @@
 
   if (
     process.env.NODE_ENV !== "development" &&
-<<<<<<< HEAD
-    !(host?.includes("papermark.io") || host?.endsWith(".vercel.app"))
-=======
     !(
       host?.includes("localhost") ||
       host?.includes("papermark.io") ||
       host?.endsWith(".vercel.app")
     )
->>>>>>> 4b3793b4
   ) {
     return DomainMiddleware(req);
   }
